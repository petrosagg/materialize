--- conflicted
+++ resolved
@@ -101,12 +101,7 @@
 //! if/when the errors are retracted.
 
 use std::collections::{BTreeMap, BTreeSet};
-<<<<<<< HEAD
-use std::hash::Hash;
 use std::rc::{Rc, Weak};
-=======
-use std::rc::Rc;
->>>>>>> 8147c0b1
 use std::sync::Arc;
 
 use differential_dataflow::dynamic::pointstamp::PointStamp;
@@ -138,7 +133,7 @@
 use crate::arrangement::manager::TraceBundle;
 use crate::compute_state::ComputeState;
 use crate::logging::compute::LogImportFrontiers;
-use crate::typedefs::ErrSpine;
+use crate::typedefs::{ErrSpine, RowKeySpine};
 pub use context::CollectionBundle;
 use context::{ArrangementFlavor, Context};
 
@@ -303,21 +298,11 @@
 
                     // Build declared objects.
                     for object in dataflow.objects_to_build {
-<<<<<<< HEAD
-                        // This token is wired up on every feedback edge and will stop iteration
-                        // when dropped.
-                        let object_token = Rc::new(());
-                        let weak_token = Rc::downgrade(&object_token);
-
-                        let bundle = context.render_recursive_plan(weak_token, 0, object.plan);
-                        tokens.insert(object.id, object_token);
-=======
                         let object_token = Rc::new(());
                         context.shutdown_token = Some(Rc::downgrade(&object_token));
                         tokens.insert(object.id, object_token);
 
                         let bundle = context.render_recursive_plan(0, object.plan);
->>>>>>> 8147c0b1
                         context.insert_id(Id::Global(object.id), bundle);
                     }
 
@@ -633,12 +618,7 @@
     ///
     /// The method requires that all variables conclude with a physical representation that
     /// contains a collection (i.e. a non-arrangement), and it will panic otherwise.
-    pub fn render_recursive_plan(
-        &mut self,
-        token: Weak<()>,
-        level: usize,
-        plan: Plan,
-    ) -> CollectionBundle<G, Row> {
+    pub fn render_recursive_plan(&mut self, level: usize, plan: Plan) -> CollectionBundle<G, Row> {
         if let Plan::LetRec { ids, values, body } = plan {
             // It is important that we only use the `Variable` until the object is bound.
             // At that point, all subsequent uses should have access to the object itself.
@@ -662,32 +642,36 @@
             }
             // Now render each of the bindings.
             for (id, value) in ids.iter().zip(values.into_iter()) {
-                let bundle = self.render_recursive_plan(Weak::clone(&token), level + 1, value);
+                let bundle = self.render_recursive_plan(level + 1, value);
                 // We need to ensure that the raw collection exists, but do not have enough information
                 // here to cause that to happen.
                 let (oks, err) = bundle.collection.clone().unwrap();
                 self.insert_id(Id::Local(*id), bundle);
                 let (oks_v, err_v) = variables.remove(&Id::Local(*id)).unwrap();
+
                 // Set oks variable to `oks` but consolidated to ensure iteration ceases at fixed point.
-                use crate::typedefs::RowKeySpine;
-                oks_v.set(
-                    &oks.consolidate_named::<RowKeySpine<_, _, _>>("LetRecConsolidation")
-                        .with_token(Weak::clone(&token)),
-                );
+                let mut oks = oks.consolidate_named::<RowKeySpine<_, _, _>>("LetRecConsolidation");
+                if let Some(token) = &self.shutdown_token {
+                    oks = oks.with_token(Weak::clone(token));
+                }
+                oks_v.set(&oks);
+
                 // Set err variable to the distinct elements of `err`.
                 // Distinctness is important, as we otherwise might add the same error each iteration,
                 // say if the limit of `oks` has an error. This would result in non-terminating rather
                 // than a clean report of the error. The trade-off is that we lose information about
                 // multiplicities of errors, but .. this seems to be the better call.
-                err_v.set(
-                    &err.arrange_named::<ErrSpine<DataflowError, _, _>>("Arrange recursive err")
-                        .reduce_abelian::<_, ErrSpine<_, _, _>>(
-                            "Distinct recursive err",
-                            move |_k, _s, t| t.push(((), 1)),
-                        )
-                        .as_collection(|k, _| k.clone())
-                        .with_token(Weak::clone(&token)),
-                );
+                let mut errs = err
+                    .arrange_named::<ErrSpine<DataflowError, _, _>>("Arrange recursive err")
+                    .reduce_abelian::<_, ErrSpine<_, _, _>>(
+                        "Distinct recursive err",
+                        move |_k, _s, t| t.push(((), 1)),
+                    )
+                    .as_collection(|k, _| k.clone());
+                if let Some(token) = &self.shutdown_token {
+                    errs = errs.with_token(Weak::clone(token));
+                }
+                err_v.set(&errs);
             }
             // Now extract each of the bindings into the outer scope.
             for id in ids.into_iter() {
@@ -702,7 +686,7 @@
                 );
             }
 
-            self.render_recursive_plan(token, level, *body)
+            self.render_recursive_plan(level, *body)
         } else {
             self.render_plan(plan)
         }
